--- conflicted
+++ resolved
@@ -72,11 +72,8 @@
 option(OPTION_BUILD_BENCHMARKS "Build benchmarks."                                     OFF)
 option(OPTION_BUILD_EXAMPLES  "Build examples."                                        ON)
 option(OPTION_BUILD_DOCS      "Build documentation."                                   OFF)
-<<<<<<< HEAD
 option(OPTION_USE_BMI2        "Use PDEP Instruction (requires bmi2 instruction set; SLOW ON AMD)" ON)
-=======
 option(OPTION_USE_BOOST       "Allow usage of boost"                                   OFF)
->>>>>>> 683169e4
 
 #
 # Declare project
