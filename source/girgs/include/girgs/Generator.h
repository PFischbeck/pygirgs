#pragma once

#include <vector>
#include <string>

#include <girgs/girgs_api.h>


namespace girgs {


/**
 * @brief
 *  The weights are sampled according to a power law distribution between [1, n)
 *
 * @param n
 *  The size of the graph. Should match with size of positions.
 * @param ple
 *  The power law exponent to sample the new weights. Should be 2.0 to h3.0.
 * @param weightSeed
 *  A seed for weight sampling. Should not be equal to the position seed.
 *
 * @return
 *  The weights according to the desired distribution.
 */
<<<<<<< HEAD
class GIRGS_API Generator
{
public:

    /**
     * @brief
     *  Set new weights explicitly.
     *
     * @param weights
     *  Weights for the generation process. Size of the vector should match with positions.
     *  The behaviour is undefined if the weights are negative or do not follow a power law distribution.
     */
    void setWeights(const std::vector<double>& weights);

    /**
     * @brief
     *  Set new weights implicitly. The weights are sampled according to a power law distribution between [1, n)
     *
     * @param n
     *  The size of the graph. Should match with size of positions.
     * @param ple
     *  The power law exponent to sample the new weights. Should be negative and approximately -2.0 to -3.0.
     * @param weightSeed
     *  A seed for weight sampling. Should not be equal to the position seed.
     */
    void setWeights(int n, double ple, int weightSeed);

    /**
     * @brief
     *  Set new positions explicitly.
     *
     * @param positions
     *  Explicit positions for the underlying geometry. The coordinates for all nodes should have the same size.
     */
    void setPositions(const std::vector<std::vector<double>>& positions);

    /**
     * @brief
     *  Samples d dimensional coordinates for n points on a torus \f$[0,1)^d\f$.
     * @param n
     *  Size of the graph.
     * @param dimension
     *  Dimension of the geometry.
     * @param positionSeed
     *  Seed to sample the positions.
     */
    void setPositions(int n, int dimension, int positionSeed);

    /**
     * @brief
     *  Scales all weights so that the expected average degree equals desiredAvgDegree.
     *  Implemented as binary search over an estimation function.
     *
     * @bug
     *  For \f$\alpha > 10\f$ we use the estimation for threshold graphs due to numerical difficulties.
     *  This leads to slightly higher degrees than desired.
     *  Also I experienced inaccurate results for \f$9 \leq \alpha < 10\f$.
     *
     * @param desiredAvgDegree
     *  The desired average degree
     * @param dimension
     *  Dimension of the underlying geometry. Should equal the dimensionality of the positions.
     * @param alpha
     *  Parameter of the algorithm. Should be the same as for the generation process.
     *
     * @return
     *  The scaling s applied to all weights.
     *  The constant c hidden in the theta of the edge probabilities is \f$s^\alpha\f$ for \f$\alpha < \infty\f$
     *  and \f$s^{1/d}\f$ in the threshold case.
     */
    double scaleWeights(double desiredAvgDegree, int dimension, double alpha);

    /**
     * @brief
     *  Samples edges according to the current weights and positions.
     *  An edge between node u and v is formed with probability \f$ \left(\frac{w_u w_v / W}{|| x_u - x_v ||^d}\right)^\alpha \f$ or 1.0 if the term exceeds 1.0.
     *
     * @pre Weights and positions must be set and have equal length.
     *
     * @param alpha
     *  Parameter of the algorithm. Using infinity results in a deterministic threshold graph
     *  and is equivalent to calling generateThreshold().
     * @param samplingSeed
     *  A seed used for the generation process.
     */
    void generate(double alpha, int samplingSeed);

    /**
     * @brief
     *  Convenience method that sets weights and positions, scales weights, and samples the edges.
     *  This enables code like:
     *
     *  `auto graph = girgs::Generator().generate(...);`
     *
     *  or
     *
     *  `for(auto& node : girgs::Generator().generate(...))`
     *
     *  Note that the data must be moved, because it stores the edges as pointer.
     *
     * @param n
     *  Size of the graph.
     * @param dimension
     *  Dimension of the geometry.
     * @param ple
     *  The power law exponent to sample the weights. (see setWeights(int, double, int))
     * @param alpha
     *  Edge probability parameter.
     * @param desiredAvgDegree
     *  Desired average degree. (see scaleWeights(double, int, double))
     * @param weightSeed
     *  Seed to sample the weights. Should not be equal to positionSeed. (see setWeights(int, double, int))
     * @param positionSeed
     *  Seed to sample the positions. Should not be equal to weightSeed. (see setPositions(int, int, int))
     * @param samplingSeed
     *  Seed to sample the edges. (see generate(double, int))
     * @return
     *  A graph which is move constructed from the #m_graph member of the current Generator instance.
     */
    std::vector<Node> generate(int n, int dimension, double ple, double alpha, double desiredAvgDegree, int weightSeed, int positionSeed, int samplingSeed);

    /**
    *  @brief generates a threshold GIRG. (i.e. nodes u,v are connected if \f$ || x_u - x_v || < (w_u w_v / W)^{1/\alpha} \f$)
    */
    void generateThreshold();


    /**
     * @return a reference to the last sampled graph
     */
    const std::vector<Node>& graph() const {return m_graph;}

    /**
     * @return the average degree of the current graph
     */
    double avg_degree() const;

    /**
     * @return the number of edges in the current graph
     */
    unsigned int edges() const;

	/**
	 * @return a vector of the edges of the current graph
	 */
	std::vector<std::pair<int, int>> edgeList() const;

    /**
     * @brief
     *  Saves the graph in dot format (graphviz).
     *  The weight is saved as a label and the coordinates as a position attribute for each Node.
     *
     * @param file
     *  The name of the output file. Should end with ".dot".
     */
    void saveDot(std::string file) const;
=======
GIRGS_API std::vector<double> generateWeights(int n, double ple, int weightSeed, bool parallel = true);
>>>>>>> 5edae0bb

/**
 * @brief
 *  Samples d dimensional coordinates for n points on a torus \f$[0,1)^d\f$.
 *
 * @param n
 *  Size of the graph.
 * @param dimension
 *  Dimension of the geometry.
 * @param positionSeed
 *  Seed to sample the positions.
 *
 * @return
 *  The positions on a torus. All inner vectors have the same length.
 */
GIRGS_API std::vector<std::vector<double>> generatePositions(int n, int dimension, int positionSeed, bool parallel = true);

/**
 * @brief
 *  Scales all weights so that the expected average degree equals desiredAvgDegree.
 *  Implemented as binary search over an estimation function.
 *
 * @bug
 *  For \f$\alpha > 10\f$ we use the estimation for threshold graphs due to numerical difficulties.
 *  This leads to slightly higher degrees than desired.
 *  Also I experienced inaccurate results for \f$9 \leq \alpha < 10\f$.
 *
 * @param weights
 *  The weights to be modified.
 * @param desiredAvgDegree
 *  The desired average degree.
 * @param dimension
 *  Dimension of the underlying geometry. Should equal the dimensionality of the positions.
 * @param alpha
 *  Parameter of the algorithm. Should be the same as for the generation process.
 *
 * @return
 *  The scaling s applied to all weights.
 *  The constant c hidden in the theta of the edge probabilities is \f$s^\alpha\f$ for \f$\alpha < \infty\f$
 *  and \f$s^{1/d}\f$ in the threshold case.
 */
GIRGS_API double scaleWeights(std::vector<double>& weights, double desiredAvgDegree, int dimension, double alpha);

/**
 * @brief
 *  Samples edges according to weights and positions.
 *  An edge between node u and v is formed with probability \f$ \left(\frac{w_u w_v / W}{|| x_u - x_v ||^d}\right)^\alpha \f$ or 1.0 if the term exceeds 1.0.
 *
 * @param weights
 *  Power law distributed weights.
 * @param positions
 *  Positions on a torus. All inner vectors should have the same length indicating the dimension of the torus.
 * @param alpha
 *  Edge probability parameter.
 * @param samplingSeed
 *  Seed to sample the edges.
 *
 * @return
 *  An edge list with zero based indices.
 */
GIRGS_API std::vector<std::pair<int,int>> generateEdges(const std::vector<double>& weights, const std::vector<std::vector<double>>& positions,
        double alpha, int samplingSeed);


/**
 * @brief
 *  Saves the graph in .dot format (graphviz).
 *  The weight is saved as a label and the coordinates as a position attribute for each Node.
 *
 * @param weights
 *  Power law distributed weights.
 * @param positions
 *  The positions on a torus.
 * @param graph
 *  An edge list with zero based indices.
 * @param file
 *  The name of the output file.
 */
GIRGS_API void saveDot(const std::vector<double>& weights, const std::vector<std::vector<double>>& positions,
        const std::vector<std::pair<int,int>> &graph, const std::string &file);



} // namespace girgs<|MERGE_RESOLUTION|>--- conflicted
+++ resolved
@@ -23,166 +23,7 @@
  * @return
  *  The weights according to the desired distribution.
  */
-<<<<<<< HEAD
-class GIRGS_API Generator
-{
-public:
-
-    /**
-     * @brief
-     *  Set new weights explicitly.
-     *
-     * @param weights
-     *  Weights for the generation process. Size of the vector should match with positions.
-     *  The behaviour is undefined if the weights are negative or do not follow a power law distribution.
-     */
-    void setWeights(const std::vector<double>& weights);
-
-    /**
-     * @brief
-     *  Set new weights implicitly. The weights are sampled according to a power law distribution between [1, n)
-     *
-     * @param n
-     *  The size of the graph. Should match with size of positions.
-     * @param ple
-     *  The power law exponent to sample the new weights. Should be negative and approximately -2.0 to -3.0.
-     * @param weightSeed
-     *  A seed for weight sampling. Should not be equal to the position seed.
-     */
-    void setWeights(int n, double ple, int weightSeed);
-
-    /**
-     * @brief
-     *  Set new positions explicitly.
-     *
-     * @param positions
-     *  Explicit positions for the underlying geometry. The coordinates for all nodes should have the same size.
-     */
-    void setPositions(const std::vector<std::vector<double>>& positions);
-
-    /**
-     * @brief
-     *  Samples d dimensional coordinates for n points on a torus \f$[0,1)^d\f$.
-     * @param n
-     *  Size of the graph.
-     * @param dimension
-     *  Dimension of the geometry.
-     * @param positionSeed
-     *  Seed to sample the positions.
-     */
-    void setPositions(int n, int dimension, int positionSeed);
-
-    /**
-     * @brief
-     *  Scales all weights so that the expected average degree equals desiredAvgDegree.
-     *  Implemented as binary search over an estimation function.
-     *
-     * @bug
-     *  For \f$\alpha > 10\f$ we use the estimation for threshold graphs due to numerical difficulties.
-     *  This leads to slightly higher degrees than desired.
-     *  Also I experienced inaccurate results for \f$9 \leq \alpha < 10\f$.
-     *
-     * @param desiredAvgDegree
-     *  The desired average degree
-     * @param dimension
-     *  Dimension of the underlying geometry. Should equal the dimensionality of the positions.
-     * @param alpha
-     *  Parameter of the algorithm. Should be the same as for the generation process.
-     *
-     * @return
-     *  The scaling s applied to all weights.
-     *  The constant c hidden in the theta of the edge probabilities is \f$s^\alpha\f$ for \f$\alpha < \infty\f$
-     *  and \f$s^{1/d}\f$ in the threshold case.
-     */
-    double scaleWeights(double desiredAvgDegree, int dimension, double alpha);
-
-    /**
-     * @brief
-     *  Samples edges according to the current weights and positions.
-     *  An edge between node u and v is formed with probability \f$ \left(\frac{w_u w_v / W}{|| x_u - x_v ||^d}\right)^\alpha \f$ or 1.0 if the term exceeds 1.0.
-     *
-     * @pre Weights and positions must be set and have equal length.
-     *
-     * @param alpha
-     *  Parameter of the algorithm. Using infinity results in a deterministic threshold graph
-     *  and is equivalent to calling generateThreshold().
-     * @param samplingSeed
-     *  A seed used for the generation process.
-     */
-    void generate(double alpha, int samplingSeed);
-
-    /**
-     * @brief
-     *  Convenience method that sets weights and positions, scales weights, and samples the edges.
-     *  This enables code like:
-     *
-     *  `auto graph = girgs::Generator().generate(...);`
-     *
-     *  or
-     *
-     *  `for(auto& node : girgs::Generator().generate(...))`
-     *
-     *  Note that the data must be moved, because it stores the edges as pointer.
-     *
-     * @param n
-     *  Size of the graph.
-     * @param dimension
-     *  Dimension of the geometry.
-     * @param ple
-     *  The power law exponent to sample the weights. (see setWeights(int, double, int))
-     * @param alpha
-     *  Edge probability parameter.
-     * @param desiredAvgDegree
-     *  Desired average degree. (see scaleWeights(double, int, double))
-     * @param weightSeed
-     *  Seed to sample the weights. Should not be equal to positionSeed. (see setWeights(int, double, int))
-     * @param positionSeed
-     *  Seed to sample the positions. Should not be equal to weightSeed. (see setPositions(int, int, int))
-     * @param samplingSeed
-     *  Seed to sample the edges. (see generate(double, int))
-     * @return
-     *  A graph which is move constructed from the #m_graph member of the current Generator instance.
-     */
-    std::vector<Node> generate(int n, int dimension, double ple, double alpha, double desiredAvgDegree, int weightSeed, int positionSeed, int samplingSeed);
-
-    /**
-    *  @brief generates a threshold GIRG. (i.e. nodes u,v are connected if \f$ || x_u - x_v || < (w_u w_v / W)^{1/\alpha} \f$)
-    */
-    void generateThreshold();
-
-
-    /**
-     * @return a reference to the last sampled graph
-     */
-    const std::vector<Node>& graph() const {return m_graph;}
-
-    /**
-     * @return the average degree of the current graph
-     */
-    double avg_degree() const;
-
-    /**
-     * @return the number of edges in the current graph
-     */
-    unsigned int edges() const;
-
-	/**
-	 * @return a vector of the edges of the current graph
-	 */
-	std::vector<std::pair<int, int>> edgeList() const;
-
-    /**
-     * @brief
-     *  Saves the graph in dot format (graphviz).
-     *  The weight is saved as a label and the coordinates as a position attribute for each Node.
-     *
-     * @param file
-     *  The name of the output file. Should end with ".dot".
-     */
-    void saveDot(std::string file) const;
-=======
 GIRGS_API std::vector<double> generateWeights(int n, double ple, int weightSeed, bool parallel = true);
->>>>>>> 5edae0bb
 
 /**
  * @brief
@@ -246,8 +87,7 @@
 GIRGS_API std::vector<std::pair<int,int>> generateEdges(const std::vector<double>& weights, const std::vector<std::vector<double>>& positions,
         double alpha, int samplingSeed);
 
-
-/**
+    /**
  * @brief
  *  Saves the graph in .dot format (graphviz).
  *  The weight is saved as a label and the coordinates as a position attribute for each Node.
